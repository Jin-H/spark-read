--- conflicted
+++ resolved
@@ -144,15 +144,9 @@
     zkQuorum: String,
     groupId: String,
     topics: JMap[String, JInt])
-<<<<<<< HEAD
-  : JavaDStream[String] = {
+  : JavaPairDStream[String, String] = {
     implicit val cmt: ClassTag[String] =
       implicitly[ClassTag[AnyRef]].asInstanceOf[ClassTag[String]]
-=======
-  : JavaPairDStream[String, String] = {
-    implicit val cmt: ClassManifest[String] =
-      implicitly[ClassManifest[AnyRef]].asInstanceOf[ClassManifest[String]]
->>>>>>> 3d4ad84b
     ssc.kafkaStream(zkQuorum, groupId, Map(topics.mapValues(_.intValue()).toSeq: _*),
       StorageLevel.MEMORY_ONLY_SER_2)
 
@@ -172,15 +166,9 @@
     groupId: String,
     topics: JMap[String, JInt],
     storageLevel: StorageLevel)
-<<<<<<< HEAD
-  : JavaDStream[String] = {
+  : JavaPairDStream[String, String] = {
     implicit val cmt: ClassTag[String] =
       implicitly[ClassTag[AnyRef]].asInstanceOf[ClassTag[String]]
-=======
-  : JavaPairDStream[String, String] = {
-    implicit val cmt: ClassManifest[String] =
-      implicitly[ClassManifest[AnyRef]].asInstanceOf[ClassManifest[String]]
->>>>>>> 3d4ad84b
     ssc.kafkaStream(zkQuorum, groupId, Map(topics.mapValues(_.intValue()).toSeq: _*),
       storageLevel)
   }
@@ -205,24 +193,16 @@
     kafkaParams: JMap[String, String],
     topics: JMap[String, JInt],
     storageLevel: StorageLevel)
-<<<<<<< HEAD
-  : JavaDStream[T] = {
-    implicit val cmt: ClassTag[T] =
-      implicitly[ClassTag[AnyRef]].asInstanceOf[ClassTag[T]]
-    implicit val cmd: Manifest[D] = implicitly[Manifest[AnyRef]].asInstanceOf[Manifest[D]]
-    ssc.kafkaStream[T, D](
-=======
   : JavaPairDStream[K, V] = {
-    implicit val keyCmt: ClassManifest[K] =
-      implicitly[ClassManifest[AnyRef]].asInstanceOf[ClassManifest[K]]
-    implicit val valueCmt: ClassManifest[V] =
-      implicitly[ClassManifest[AnyRef]].asInstanceOf[ClassManifest[V]]
+    implicit val keyCmt: ClassTag[K] =
+      implicitly[ClassTag[AnyRef]].asInstanceOf[ClassTag[K]]
+    implicit val valueCmt: ClassTag[V] =
+      implicitly[ClassTag[AnyRef]].asInstanceOf[ClassTag[V]]
 
     implicit val keyCmd: Manifest[U] = implicitly[Manifest[AnyRef]].asInstanceOf[Manifest[U]]
     implicit val valueCmd: Manifest[T] = implicitly[Manifest[AnyRef]].asInstanceOf[Manifest[T]]
 
     ssc.kafkaStream[K, V, U, T](
->>>>>>> 3d4ad84b
       kafkaParams.toMap,
       Map(topics.mapValues(_.intValue()).toSeq: _*),
       storageLevel)
@@ -622,7 +602,7 @@
    */
   def union[T](first: JavaDStream[T], rest: JList[JavaDStream[T]]): JavaDStream[T] = {
     val dstreams: Seq[DStream[T]] = (Seq(first) ++ asScalaBuffer(rest)).map(_.dstream)
-    implicit val cm: ClassManifest[T] = first.classManifest
+    implicit val cm: ClassTag[T] = first.classTag
     ssc.union(dstreams)(cm)
   }
 
@@ -634,9 +614,9 @@
       rest: JList[JavaPairDStream[K, V]]
     ): JavaPairDStream[K, V] = {
     val dstreams: Seq[DStream[(K, V)]] = (Seq(first) ++ asScalaBuffer(rest)).map(_.dstream)
-    implicit val cm: ClassManifest[(K, V)] = first.classManifest
-    implicit val kcm: ClassManifest[K] = first.kManifest
-    implicit val vcm: ClassManifest[V] = first.vManifest
+    implicit val cm: ClassTag[(K, V)] = first.classTag
+    implicit val kcm: ClassTag[K] = first.kManifest
+    implicit val vcm: ClassTag[V] = first.vManifest
     new JavaPairDStream[K, V](ssc.union(dstreams)(cm))(kcm, vcm)
   }
 
@@ -653,8 +633,8 @@
       dstreams: JList[JavaDStream[_]],
       transformFunc: JFunction2[JList[JavaRDD[_]], Time, JavaRDD[T]]
     ): JavaDStream[T] = {
-    implicit val cmt: ClassManifest[T] =
-      implicitly[ClassManifest[AnyRef]].asInstanceOf[ClassManifest[T]]
+    implicit val cmt: ClassTag[T] =
+      implicitly[ClassTag[AnyRef]].asInstanceOf[ClassTag[T]]
     val scalaDStreams = dstreams.map(_.dstream).toSeq
     val scalaTransformFunc = (rdds: Seq[RDD[_]], time: Time) => {
       val jrdds = rdds.map(rdd => JavaRDD.fromRDD[AnyRef](rdd.asInstanceOf[RDD[AnyRef]])).toList
@@ -676,10 +656,10 @@
       dstreams: JList[JavaDStream[_]],
       transformFunc: JFunction2[JList[JavaRDD[_]], Time, JavaPairRDD[K, V]]
     ): JavaPairDStream[K, V] = {
-    implicit val cmk: ClassManifest[K] =
-      implicitly[ClassManifest[AnyRef]].asInstanceOf[ClassManifest[K]]
-    implicit val cmv: ClassManifest[V] =
-      implicitly[ClassManifest[AnyRef]].asInstanceOf[ClassManifest[V]]
+    implicit val cmk: ClassTag[K] =
+      implicitly[ClassTag[AnyRef]].asInstanceOf[ClassTag[K]]
+    implicit val cmv: ClassTag[V] =
+      implicitly[ClassTag[AnyRef]].asInstanceOf[ClassTag[V]]
     val scalaDStreams = dstreams.map(_.dstream).toSeq
     val scalaTransformFunc = (rdds: Seq[RDD[_]], time: Time) => {
       val jrdds = rdds.map(rdd => JavaRDD.fromRDD[AnyRef](rdd.asInstanceOf[RDD[AnyRef]])).toList
