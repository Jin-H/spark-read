--- conflicted
+++ resolved
@@ -32,7 +32,6 @@
 import org.apache.spark.storage._
 import org.apache.spark.ui.SparkUI
 import org.apache.spark.ui.scope._
-import org.apache.spark.util.kvstore.KVStore
 
 /**
  * A Spark listener that writes application information to a data store. The types written to the
@@ -43,7 +42,7 @@
  *                       unfinished tasks can be more accurately calculated (see SPARK-21922).
  */
 private[spark] class AppStatusListener(
-    kvstore: KVStore,
+    kvstore: ElementTrackingStore,
     conf: SparkConf,
     live: Boolean,
     lastUpdateTime: Option[Long] = None) extends SparkListener with Logging {
@@ -52,6 +51,7 @@
 
   private var sparkVersion = SPARK_VERSION
   private var appInfo: v1.ApplicationInfo = null
+  private var appSummary = new AppSummary(0, 0)
   // 运行一个任务所需要的线程数
   private var coresPerTask: Int = 1
 
@@ -60,6 +60,7 @@
   // operations that we can live without when rapidly processing incoming task events.
   private val liveUpdatePeriodNs = if (live) conf.get(LIVE_ENTITY_UPDATE_PERIOD) else -1L
 
+  private val maxTasksPerStage = conf.get(MAX_RETAINED_TASKS_PER_STAGE)
   private val maxGraphRootNodes = conf.get(MAX_RETAINED_ROOT_NODES)
 
   // Keep track of live entities, so that task metrics can be efficiently updated (without
@@ -80,6 +81,26 @@
   private val liveTasks = new HashMap[Long, LiveTask]()
   private val liveRDDs = new HashMap[Int, LiveRDD]()
   private val pools = new HashMap[String, SchedulerPool]()
+  // Keep the active executor count as a separate variable to avoid having to do synchronization
+  // around liveExecutors.
+  @volatile private var activeExecutorCount = 0
+
+  kvstore.addTrigger(classOf[ExecutorSummaryWrapper], conf.get(MAX_RETAINED_DEAD_EXECUTORS))
+    { count => cleanupExecutors(count) }
+
+  kvstore.addTrigger(classOf[JobDataWrapper], conf.get(MAX_RETAINED_JOBS)) { count =>
+    cleanupJobs(count)
+  }
+
+  kvstore.addTrigger(classOf[StageDataWrapper], conf.get(MAX_RETAINED_STAGES)) { count =>
+    cleanupStages(count)
+  }
+
+  kvstore.onFlush {
+    if (!live) {
+      flush()
+    }
+  }
 
   override def onOtherEvent(event: SparkListenerEvent): Unit = event match {
     case SparkListenerLogStart(version) => sparkVersion = version
@@ -119,6 +140,18 @@
     // ！！！注意，该kvstore和AppStatusStore里的kvstore是指向同一个对象的，
     // 所以，AppStatusStore的也会同步应用程序的状态存储记录
     kvstore.write(new ApplicationInfoWrapper(appInfo))
+    kvstore.write(appSummary)
+
+    // Update the driver block manager with logs from this event. The SparkContext initialization
+    // code registers the driver before this event is sent.
+    event.driverLogs.foreach { logs =>
+      val driver = liveExecutors.get(SparkContext.DRIVER_IDENTIFIER)
+        .orElse(liveExecutors.get(SparkContext.LEGACY_DRIVER_IDENTIFIER))
+      driver.foreach { d =>
+        d.executorLogs = logs.toMap
+        update(d, System.nanoTime())
+      }
+    }
   }
 
   override def onEnvironmentUpdate(event: SparkListenerEnvironmentUpdate): Unit = {
@@ -182,10 +215,11 @@
   override def onExecutorRemoved(event: SparkListenerExecutorRemoved): Unit = {
     liveExecutors.remove(event.executorId).foreach { exec =>
       val now = System.nanoTime()
+      activeExecutorCount = math.max(0, activeExecutorCount - 1)
       exec.isActive = false
       exec.removeTime = new Date(event.time)
       exec.removeReason = event.reason
-      update(exec, now)
+      update(exec, now, last = true)
 
       // Remove all RDD distributions that reference the removed executor, in case there wasn't
       // a corresponding event.
@@ -325,8 +359,11 @@
       }
 
       job.completionTime = if (event.time > 0) Some(new Date(event.time)) else None
-      update(job, now)
-    }
+      update(job, now, last = true)
+    }
+
+    appSummary = new AppSummary(appSummary.numCompletedJobs + 1, appSummary.numCompletedStages)
+    kvstore.write(appSummary)
   }
 
   override def onStageSubmitted(event: SparkListenerStageSubmitted): Unit = {
@@ -392,22 +429,26 @@
       // 那么问题来了，后来的task的发起时间会比先来的task的发起时间还早吗？
       // 也是有可能的，毕竟task的发起时间不等同于提交的时间。
       stage.firstLaunchTime = math.min(stage.firstLaunchTime, event.taskInfo.launchTime)
-<<<<<<< HEAD
+
+      val locality = event.taskInfo.taskLocality.toString()
+      val count = stage.localitySummary.getOrElse(locality, 0L) + 1L
+      stage.localitySummary = stage.localitySummary ++ Map(locality -> count)
       // maybeUpdate: 如果距离上一次修改时间未超过liveUpdatePeriodNs(!= -1)，那么，更新就不执行，否则，就更新
       // 如果更新不执行，其实也没关系，只是没有写入到kvstore里去，但是内存中的liveStages的状态还是改变了，下次
       // 有新的task过来时，且已经超过更新周期，此时，可以在kvstore中更新stage的信息。
       // 这样做的好处是：避免频繁更新kvstore（见57-59行注释），更新底层kvstore的代价（应该（没研究过））比较大。
-=======
-
-      val locality = event.taskInfo.taskLocality.toString()
-      val count = stage.localitySummary.getOrElse(locality, 0L) + 1L
-      stage.localitySummary = stage.localitySummary ++ Map(locality -> count)
->>>>>>> 8ab2d7ea
       maybeUpdate(stage, now)
 
       stage.jobs.foreach { job =>
         job.activeTasks += 1
         maybeUpdate(job, now)
+      }
+
+      if (stage.savedTasks.incrementAndGet() > maxTasksPerStage && !stage.cleaning) {
+        stage.cleaning = true
+        kvstore.doAsync {
+          cleanupTasks(stage)
+        }
       }
     }
 
@@ -470,12 +511,8 @@
 
     Option(liveStages.get((event.stageId, event.stageAttemptId))).foreach { stage =>
       if (metricsDelta != null) {
-<<<<<<< HEAD
         // 更新stage的统计信息（耗时、读写字节数等等）
-        stage.metrics.update(metricsDelta)
-=======
         stage.metrics = LiveEntityHelpers.addMetrics(stage.metrics, metricsDelta)
->>>>>>> 8ab2d7ea
       }
       // taskEnd：活跃任务数减1，已完成任务数加1
       stage.activeTasks -= 1
@@ -518,6 +555,13 @@
         esummary.metrics = LiveEntityHelpers.addMetrics(esummary.metrics, metricsDelta)
       }
       maybeUpdate(esummary, now)
+
+      if (!stage.cleaning && stage.savedTasks.get() > maxTasksPerStage) {
+        stage.cleaning = true
+        kvstore.doAsync {
+          cleanupTasks(stage)
+        }
+      }
     }
 
     liveExecutors.get(event.taskInfo.executorId).foreach { exec =>
@@ -556,14 +600,10 @@
 
   // stage结束事件
   override def onStageCompleted(event: SparkListenerStageCompleted): Unit = {
-<<<<<<< HEAD
     // maybeStage可能为null
     // 既然收到了该stage的结束事件，那么，该stage却没有在liveStages里面，这种情况可能么???
-    val maybeStage = Option(liveStages.remove((event.stageInfo.stageId, event.stageInfo.attemptId)))
-=======
     val maybeStage =
       Option(liveStages.remove((event.stageInfo.stageId, event.stageInfo.attemptNumber)))
->>>>>>> 8ab2d7ea
     maybeStage.foreach { stage =>
       val now = System.nanoTime()
       stage.info = event.stageInfo
@@ -604,8 +644,11 @@
       }
       // 更新了什么？？？ only for lastWriteTime？？？
       stage.executorSummaries.values.foreach(update(_, now))
-      update(stage, now)
-    }
+      update(stage, now, last = true)
+    }
+
+    appSummary = new AppSummary(appSummary.numCompletedJobs, appSummary.numCompletedStages + 1)
+    kvstore.write(appSummary)
   }
   // BlockManager添加事件（driver会把BlockManager当做‘executor’来看待）
   override def onBlockManagerAdded(event: SparkListenerBlockManagerAdded): Unit = {
@@ -677,7 +720,7 @@
   }
 
   /** Flush all live entities' data to the underlying store. */
-  def flush(): Unit = {
+  private def flush(): Unit = {
     val now = System.nanoTime()
     liveStages.values.asScala.foreach { stage =>
       update(stage, now)
@@ -813,7 +856,10 @@
   }
 
   private def getOrCreateExecutor(executorId: String, addTime: Long): LiveExecutor = {
-    liveExecutors.getOrElseUpdate(executorId, new LiveExecutor(executorId, addTime))
+    liveExecutors.getOrElseUpdate(executorId, {
+      activeExecutorCount += 1
+      new LiveExecutor(executorId, addTime)
+    })
   }
 
   private def updateStreamBlock(event: SparkListenerBlockUpdated, stream: StreamBlockId): Unit = {
@@ -861,13 +907,13 @@
     }
   }
 
-  private def update(entity: LiveEntity, now: Long): Unit = {
-    entity.write(kvstore, now)
+  private def update(entity: LiveEntity, now: Long, last: Boolean = false): Unit = {
+    entity.write(kvstore, now, checkTriggers = last)
   }
 
   /** Update a live entity only if it hasn't been updated in the last configured period. */
   private def maybeUpdate(entity: LiveEntity, now: Long): Unit = {
-    if (live && liveUpdatePeriodNs >= 0 && now - entity.lastWriteTime > liveUpdatePeriodNs) {
+    if (liveUpdatePeriodNs >= 0 && now - entity.lastWriteTime > liveUpdatePeriodNs) {
       update(entity, now)
     }
   }
@@ -881,8 +927,6 @@
     }
   }
 
-<<<<<<< HEAD
-=======
   private def cleanupExecutors(count: Long): Unit = {
     // Because the limit is on the number of *dead* executors, we need to calculate whether
     // there are actually enough dead executors to be deleted.
@@ -1029,5 +1073,4 @@
     }
   }
 
->>>>>>> 8ab2d7ea
 }